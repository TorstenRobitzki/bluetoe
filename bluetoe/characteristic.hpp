#ifndef BLUETOE_CHARACTERISTIC_HPP
#define BLUETOE_CHARACTERISTIC_HPP

#include <bluetoe/characteristic_value.hpp>
#include <bluetoe/attribute.hpp>
#include <bluetoe/codes.hpp>
#include <bluetoe/uuid.hpp>
#include <bluetoe/meta_tools.hpp>
#include <bluetoe/bits.hpp>
#include <bluetoe/scattered_access.hpp>
#include <bluetoe/service_uuid.hpp>
#include <bluetoe/attribute_generator.hpp>
#include <bluetoe/server_meta_type.hpp>
#include <bluetoe/meta_types.hpp>
#include <bluetoe/encryption.hpp>
<<<<<<< HEAD
#include <bluetoe/descriptor.hpp>
=======
>>>>>>> 98fd9410

#include <cstddef>
#include <cassert>
#include <cstring>
#include <algorithm>
#include <type_traits>

namespace bluetoe {

    namespace details {
        struct characteristic_meta_type {};
        struct characteristic_uuid_meta_type {};

        struct characteristic_declaration_parameter {};
        struct characteristic_user_description_parameter {};

        template < typename CCCDIndices, typename ... Options >
        struct generate_characteristic_attributes;

        template < typename ... Options >
        struct count_characteristic_attributes;

        template < typename Characteristic >
        struct sum_by_attributes;

        template < typename Characteristic >
        struct sum_by_client_configs;
    }

    /**
     * @brief a 128-Bit UUID used to identify a characteristic.
     *
     * The class takes 5 parameters to store the UUID in the usual form like this:
     * @code{.cpp}
     * bluetoe::characteristic_uuid< 0xF0426E52, 0x4450, 0x4F3B, 0xB058, 0x5BAB1191D92A >
     * @endcode
     * @sa characteristic
     */
    template <
        std::uint64_t A,
        std::uint64_t B,
        std::uint64_t C,
        std::uint64_t D,
        std::uint64_t E >
    struct characteristic_uuid : details::uuid< A, B, C, D, E >
    {
        /** @cond HIDDEN_SYMBOLS */
        struct meta_type :
            details::characteristic_uuid_meta_type,
            details::characteristic_value_declaration_parameter,
            details::characteristic_declaration_parameter,
            details::valid_characteristic_option_meta_type {};
        /** @endcond */
    };

    /**
     * @brief a 16-Bit UUID used to identify a characteristic.
     * @sa characteristic
     */
    template <
        std::uint64_t UUID >
    struct characteristic_uuid16 : details::uuid16< UUID >
    {
        /** @cond HIDDEN_SYMBOLS */
        struct meta_type :
            details::characteristic_uuid_meta_type,
            details::characteristic_value_declaration_parameter,
            details::characteristic_declaration_parameter,
            details::valid_characteristic_option_meta_type {};
        static constexpr bool is_128bit = false;
        /** @endcond */
    };

    /**
     * @brief A characteristic is a typed value that is accessable by a GATT client hosted by a GATT server.
     *
     * A characteristics type (not it terms of C++ data type) is defined by a UUID. Characteristics with the
     * same UUID should represent attributes with the same type / characteristic. Usually a GATT client referes
     * an attribute by its UUID.
     *
     * To define the UUID of a characteristic add an instanciated characteristic_uuid<> or characteristic_uuid16<>
     * type as option to the characteristic.
     *
     * For example to define a user defined type to a characteristic:
     * @code
     * typedef bluetoe::characteristic<
     *    bluetoe::characteristic_uuid< 0xF0E6EBE6, 0x3749, 0x41A6, 0xB190, 0x591B262AC20A >
     * > speed_over_ground_characteristic;
     * @endcode
     *
     * If no UUID is given, bluetoe derives a 128bit UUID from the UUID of the service in which this characteric
     * is placed in. The first characteristic gets an UUID, where the last bytes are xored with 1, the second
     * characteristic will get an UUID, where the last bytes are xored with 2 and so on...
     *
     * The following examples show a service with the UUID 48B7F909-B039-4550-97AF-336228C45CED and two characteristics,
     * without an explicit UUID. In this case, the first characteristic becomes the UUID 48B7F909-B039-4550-97AF-336228C45CEC (0x336228C45CED ^ 1 )
     * and the second UUID becomes the UUID 48B7F909-B039-4550-97AF-336228C45CEF (0x336228C45CED ^ 2 )
     *
     * @code
     * typedef bluetoe::service<
     *     bluetoe::service_uuid< 0x48B7F909, 0xB039, 0x4550, 0x97AF, 0x336228C45CED >,
     *     bluetoe::characteristic<
     *         bluetoe::bind_characteristic_value< std::uint32_t, &presure >,
     *         bluetoe::no_write_access,
     *         bluetoe::notify
     *     >,
     *     bluetoe::characteristic<
     *         bluetoe::bind_characteristic_value< std::uint32_t, &alarm_threshold >
     *     >
     * > presure_service;
     * @endcode
     *
     * @sa characteristic_uuid
     * @sa characteristic_uuid16
     * @sa no_read_access
     * @sa no_write_access
     * @sa notify
     * @sa indicate
     * @sa higher_outgoing_priority
     * @sa lower_outgoing_priority
     * @sa write_without_response
     * @sa only_write_without_response
     * @sa bind_characteristic_value
     * @sa characteristic_name
     * @sa free_read_blob_handler
     * @sa free_read_handler
     * @sa free_write_blob_handler
     * @sa free_write_handler
     * @sa mixin_read_handler
     * @sa mixin_write_handler
     * @sa mixin_read_blob_handler
     * @sa mixin_write_blob_handler
     * @sa mixin_write_indication_control_point_handler
     * @sa mixin_write_notification_control_point_handler
     * @sa requires_encryption
     * @sa no_encryption_required
     * @sa may_require_encryption
<<<<<<< HEAD
     * @sa fixed_blob_value
=======
>>>>>>> 98fd9410
     */
    template < typename ... Options >
    class characteristic
    {
    public:
        /** @cond HIDDEN_SYMBOLS */

        using attribute_numbers = details::count_characteristic_attributes< Options... >;

        /**
         * a characteristic is a list of attributes
         */
        static constexpr std::size_t number_of_attributes     = attribute_numbers::number_of_attributes;
        static constexpr std::size_t number_of_client_configs = attribute_numbers::number_of_client_configs;

        struct meta_type :
            details::characteristic_meta_type,
            details::valid_service_option_meta_type {};


        // this is just the configured UUID, if auto uuids are used, this will be no_such_type
        typedef typename details::find_by_meta_type< details::characteristic_uuid_meta_type, Options... >::type configured_uuid;

        /**
         * @brief gives access to all attributes of the characteristic
         * @todo remove
         */
        template < typename CCCDIndices, std::size_t ClientCharacteristicIndex, typename Service, typename Server >
        static details::attribute attribute_at( std::size_t index );

        typedef typename details::find_by_meta_type< details::characteristic_value_meta_type, Options... >::type    base_value_type;

        static_assert( !std::is_same< base_value_type, details::no_such_type >::value,
            "please make sure, that every characteristic defines some kind of value (bind_characteristic_value<> for example)" );

        typedef typename base_value_type::template value_impl< Options... >                                         value_type;

        static_assert(
            std::is_same<
                typename details::find_by_not_meta_type<
                    details::valid_characteristic_option_meta_type,
                    Options...
                >::type, details::no_such_type >::value,
            "Parameter passed to a characteristic that is not a valid characteristic option!" );
        /** @endcond */
    private:
        // the first two attributes are always the declaration, followed by the value
        static constexpr std::size_t characteristic_declaration_index = 0;
        static constexpr std::size_t characteristic_value_index       = 1;
    };

    /**
     * @brief adds a name to characteristic
     *
     * Adds a "Characteristic User Description" to the characteristic. So a GATT client can read the name of the characteristic.
     *
     * Example
     * @code
    char simple_value = 0;
    constexpr char name[] = "This is the name of the characteristic";

    typedef bluetoe::characteristic<
        bluetoe::characteristic_name< name >,
        bluetoe::characteristic_uuid16< 0x0815 >,
        bluetoe::bind_characteristic_value< char, &simple_value >
    > named_char;
     * @endcode
     */
    template < const char* const >
    struct characteristic_name
    {
        /** @cond HIDDEN_SYMBOLS */
        struct meta_type :
            details::characteristic_parameter_meta_type,
            details::characteristic_user_description_parameter,
            details::characteristic_declaration_parameter,
            details::valid_characteristic_option_meta_type {};
        /** @endcond */
    };

    // implementation
    /** @cond HIDDEN_SYMBOLS */

    template < typename ... Options >
    template < typename CCCDIndices, std::size_t ClientCharacteristicIndex, typename Service, typename Server >
    details::attribute characteristic< Options... >::attribute_at( std::size_t index )
    {
        assert( index < number_of_attributes );

        using characteristic_descriptor_declarations = typename details::generate_characteristic_attributes< CCCDIndices, Options... >;
        return characteristic_descriptor_declarations::template attribute_at< ClientCharacteristicIndex, Service, Server >( index );
    }

    namespace details {
        template < typename ServiceUUID, typename ... Options >
        struct characteristic_or_service_uuid
        {
            using char_uuid = typename find_by_meta_type< characteristic_uuid_meta_type, Options... >::type;
            using uuid      = typename or_type< no_such_type, char_uuid, ServiceUUID >::type;

            static_assert( !std::is_same< uuid, no_such_type >::value, "If instanciating a characteristic<> for testing, please provide a UUID." );

            static constexpr bool auto_generated_uuid = std::is_same< char_uuid, no_such_type >::value;
        };

        /*
         * Characteristic declaration
         */
        template < typename ... AttrOptions, typename CCCDIndices, std::size_t ClientCharacteristicIndex, typename Service, typename Server, typename ... Options >
        struct generate_attribute< std::tuple< characteristic_declaration_parameter, AttrOptions... >, CCCDIndices, ClientCharacteristicIndex, Service, Server, Options... >
        {
            typedef typename characteristic_or_service_uuid< typename Service::uuid, Options... >::uuid                             uuid;
            typedef typename characteristic< Options... >::value_type                                       value_type;

            static void fixup_auto_uuid( details::attribute_access_arguments& args )
            {
                // needs a 16 bit characteristic index!!!
                std::uint16_t char_index = 1;

                static constexpr std::size_t uuid_offset = 3;

                int index_low  = static_cast< int >( args.buffer_offset ) - static_cast< int >( uuid_offset );
                int index_high = static_cast< int >( args.buffer_offset ) - static_cast< int >( uuid_offset + 1 );

                if ( index_low >= 0 && index_low < static_cast< int >( args.buffer_size ) )
                    args.buffer[ index_low ] ^= ( char_index & 0xff );

                if ( index_high >= 0 && index_high < static_cast< int >( args.buffer_size ) )
                    args.buffer[ index_high ] ^= ( char_index >> 8 );
            }

            /*
             * the characteristic decalarion consists of 3 parts a Properties byte, two bytes index and 2 - 16 bytes UUID
             */
            static details::attribute_access_result char_declaration_access( details::attribute_access_arguments& args, std::uint16_t attribute_handle )
            {
                if ( args.type != details::attribute_access_type::read )
                    return details::attribute_access_result::write_not_permitted;

                static constexpr bool has_write_attribute_ =
                    value_type::has_write_access && !value_type::has_only_write_without_response;
                static constexpr bool has_write_without_response_attribute =
                    value_type::has_only_write_without_response || value_type::has_write_without_response;

                const std::uint8_t properties[] = {
                    static_cast< std::uint8_t >(
                        ( value_type::has_read_access  ? bits( details::gatt_characteristic_properties::read ) : 0 ) |
                        ( has_write_attribute_         ? bits( details::gatt_characteristic_properties::write ) : 0 ) |
                        ( has_write_without_response_attribute ? bits( details::gatt_characteristic_properties::write_without_response ) : 0 ) |
                        ( value_type::has_notification ? bits( details::gatt_characteristic_properties::notify ) : 0 ) |
                        ( value_type::has_indication   ? bits( details::gatt_characteristic_properties::indicate ) : 0 ) )
                };

                // the Characteristic Value Declaration must follow directly behind this attribute and has, thus the next handle
                const std::uint8_t value_handle[] = {
                    static_cast< std::uint8_t >( ( attribute_handle +1 ) & 0xff ),
                    static_cast< std::uint8_t >( ( attribute_handle +1 ) >> 8 )
                };

                static constexpr auto data_size = sizeof( properties ) + sizeof( value_handle ) + sizeof( uuid::bytes );

                if ( args.buffer_offset > data_size )
                    return details::attribute_access_result::invalid_offset;

                details::scattered_read_access( args.buffer_offset, properties, value_handle, uuid::bytes, args.buffer, args.buffer_size );

                if ( characteristic_or_service_uuid< typename Service::uuid, Options... >::auto_generated_uuid )
                    fixup_auto_uuid( args );

                args.buffer_size = std::min< std::size_t >( data_size - args.buffer_offset, args.buffer_size );

                return details::attribute_access_result::success;
            }

            static const attribute attr;
        };

        template < typename ... AttrOptions, typename CCCDIndices, std::size_t ClientCharacteristicIndex, typename Service, typename Server, typename ... Options >
        const attribute generate_attribute< std::tuple< characteristic_declaration_parameter, AttrOptions... >, CCCDIndices, ClientCharacteristicIndex, Service, Server, Options... >::attr {
            bits( details::gatt_uuids::characteristic ),
            &generate_attribute< std::tuple< characteristic_declaration_parameter, AttrOptions... >, CCCDIndices, ClientCharacteristicIndex, Service, Server, Options... >::char_declaration_access
        };

        /*
         * Characteristic Value
         */
        template < typename ... AttrOptions, typename CCCDIndices, std::size_t ClientCharacteristicIndex, typename Service, typename Server, typename ... Options >
        struct generate_attribute< std::tuple< characteristic_value_declaration_parameter, AttrOptions... >, CCCDIndices, ClientCharacteristicIndex, Service, Server, Options... >
        {
            // the characterist value has two configurable aspects: the uuid and the value. The value is defined in the charcteristic
            typedef typename characteristic_or_service_uuid< typename Service::uuid, Options... >::uuid      uuid;
            using char_t = characteristic< Options... >;
            static constexpr bool requires_encryption = characteristic_requires_encryption< char_t, Service, Server >::value;

            static const attribute attr;
        };

        template < typename ... AttrOptions, typename CCCDIndices, std::size_t ClientCharacteristicIndex, typename Service, typename Server, typename ... Options >
        const attribute generate_attribute< std::tuple< characteristic_value_declaration_parameter, AttrOptions... >, CCCDIndices, ClientCharacteristicIndex, Service, Server, Options... >::attr {
            uuid::is_128bit
                ? bits( details::gatt_uuids::internal_128bit_uuid )
                : uuid::as_16bit(),
            &characteristic< Options... >::value_type::template characteristic_value_access< Server, ClientCharacteristicIndex, requires_encryption >
        };

        /*
         * Characteristic User Description
         */
        template < const char* const Name, typename CCCDIndices, std::size_t ClientCharacteristicIndex, typename Service, typename Server, typename ... Options >
        struct generate_attribute< std::tuple< characteristic_user_description_parameter, characteristic_name< Name > >, CCCDIndices, ClientCharacteristicIndex, Service, Server, Options... >
        {
            static const attribute attr;

            static details::attribute_access_result access( attribute_access_arguments& args, std::uint16_t )
            {
                const std::size_t str_len   = std::strlen( Name );

                if ( args.buffer_offset > str_len )
                    return details::attribute_access_result::invalid_offset;

                details::attribute_access_result result = attribute_access_result::write_not_permitted;

                if ( args.type == attribute_access_type::read )
                {
                    const std::size_t read_size = std::min( args.buffer_size, str_len - args.buffer_offset );

                    std::copy( Name + args.buffer_offset, Name + args.buffer_offset + read_size, args.buffer );

                    result = attribute_access_result::success;

                    args.buffer_size = read_size;
                }

                return result;
            }

        };

        template < const char* const Name, typename CCCDIndices, std::size_t ClientCharacteristicIndex, typename Service, typename Server, typename ... Options >
        const attribute generate_attribute< std::tuple< characteristic_user_description_parameter, characteristic_name< Name > >, CCCDIndices, ClientCharacteristicIndex, Service, Server, Options... >::attr {
            bits( gatt_uuids::characteristic_user_description ),
            &generate_attribute< std::tuple< characteristic_user_description_parameter, characteristic_name< Name > >, CCCDIndices, ClientCharacteristicIndex, Service, Server, Options... >::access
        };

        /*
         * Client Characteristic Configuration Descriptor (CCCD)
         */
        template < typename ... AttrOptions, typename CCCDIndices, std::size_t ClientCharacteristicIndex, typename Service, typename Server, typename ... Options >
        struct generate_attribute< std::tuple< client_characteristic_configuration_parameter, AttrOptions... >, CCCDIndices, ClientCharacteristicIndex, Service, Server, Options... >
        {
            static const attribute attr;
            using uuid   = typename characteristic_or_service_uuid< typename Service::uuid, Options... >::uuid;

            static details::attribute_access_result access( attribute_access_arguments& args, std::uint16_t )
            {
                static constexpr std::size_t flags_size = 2;
                std::uint8_t buffer[ flags_size ];

                if ( args.buffer_offset > flags_size )
                    return details::attribute_access_result::invalid_offset;

                details::attribute_access_result result = attribute_access_result::write_not_permitted;

                // currently, a lot of test code supplies an empty CCCDIndices list. In this case, use the ClientCharacteristicIndex
                const std::size_t cccd_position_index = index_of< std::integral_constant< std::size_t, ClientCharacteristicIndex >, CCCDIndices >::value;
                const std::size_t cccd_position = std::tuple_size< CCCDIndices >::value == 0
                                                    ? ClientCharacteristicIndex
                                                    : cccd_position_index;

                if ( args.type == attribute_access_type::read )
                {
                    write_16bit( &buffer[ 0 ], args.client_config.flags( cccd_position ) );

                    const std::size_t read_size = std::min( args.buffer_size, flags_size - args.buffer_offset );

                    std::copy( &buffer[ args.buffer_offset ], &buffer[ args.buffer_offset + read_size ], args.buffer );

                    result = attribute_access_result::success;

                    args.buffer_size = read_size;
                }
                else if ( args.type == attribute_access_type::write )
                {
                    if ( args.buffer_size + args.buffer_offset > flags_size )
                        return details::attribute_access_result::invalid_attribute_value_length;

                    if ( args.buffer_offset == 0 )
                    {
                        std::uint8_t serialized_value[ flags_size ];
                        write_16bit( &serialized_value[ 0 ], args.client_config.flags( cccd_position ) );

                        const std::size_t write_size = std::min( args.buffer_size, flags_size - args.buffer_offset );
                        std::copy( &args.buffer[ args.buffer_offset ], &args.buffer[ args.buffer_offset + write_size ], serialized_value );

                        args.client_config.flags( cccd_position, read_16bit( &serialized_value[ 0 ] ) );

                        using subscription_callback =
                            typename find_by_meta_type<
                                characteristic_subscription_call_back_meta_type,
                                Options..., default_on_characteristic_subscription >::type;

                        subscription_callback::template on_subscription< uuid >(
                            args.client_config.flags( cccd_position ),
                            *static_cast< Server* >( args.server ) );
                    }

                    result = attribute_access_result::success;
                }

                return result;
            }
        };

        template < typename ... AttrOptions, typename CCCDIndices, std::size_t ClientCharacteristicIndex, typename Service, typename Server, typename ... Options >
        constexpr attribute generate_attribute< std::tuple< client_characteristic_configuration_parameter, AttrOptions... >, CCCDIndices, ClientCharacteristicIndex, Service, Server, Options... >::attr {
            bits( gatt_uuids::client_characteristic_configuration ),
            &generate_attribute< std::tuple< client_characteristic_configuration_parameter, AttrOptions... >, CCCDIndices, ClientCharacteristicIndex, Service, Server, Options... >::access
<<<<<<< HEAD
        };

        /*
         * User Defined Descriptors
         */
        template < std::uint16_t UUID, const std::uint8_t* const Value, std::size_t Size, typename CCCDIndices, std::size_t ClientCharacteristicIndex, typename Service, typename Server, typename ... Options >
        struct generate_attribute< std::tuple< descriptor_parameter, descriptor< UUID, Value, Size > >, CCCDIndices, ClientCharacteristicIndex, Service, Server, Options... >
        {
            static const attribute attr;

            static details::attribute_access_result access( attribute_access_arguments& args, std::uint16_t )
            {
                if ( args.type != attribute_access_type::read )
                    return attribute_access_result::write_not_permitted;

                if ( args.buffer_offset > Size )
                    return details::attribute_access_result::invalid_offset;

                const std::size_t read_size = std::min( args.buffer_size, Size - args.buffer_offset );

                std::copy( Value + args.buffer_offset, Value + args.buffer_offset + read_size, args.buffer );
                args.buffer_size = read_size;

                return attribute_access_result::success;
            }

        };

        template < std::uint16_t UUID, const std::uint8_t* const Value, std::size_t Size, typename CCCDIndices, std::size_t ClientCharacteristicIndex, typename Service, typename Server, typename ... Options >
        constexpr attribute generate_attribute< std::tuple< descriptor_parameter, descriptor< UUID, Value, Size > >, CCCDIndices, ClientCharacteristicIndex, Service, Server, Options... >::attr {
            UUID,
            &generate_attribute< std::tuple< descriptor_parameter, descriptor< UUID, Value, Size > >, CCCDIndices, ClientCharacteristicIndex, Service, Server, Options... >::access
=======
>>>>>>> 98fd9410
        };

        template < typename Parmeters >
        struct are_client_characteristic_configuration_parameter : std::false_type {};

        template < typename ... Ts >
        struct are_client_characteristic_configuration_parameter< std::tuple< client_characteristic_configuration_parameter, Ts... > > : std::true_type {};

        template < typename CCCDIndices, typename ... Options >
        struct generate_characteristic_attributes : generate_attributes<
                std::tuple< Options... >,
                std::tuple<
                    characteristic_declaration_parameter,
                    characteristic_value_declaration_parameter,
                    characteristic_user_description_parameter,
                    client_characteristic_configuration_parameter,
                    descriptor_parameter
                >,
                CCCDIndices,
                // force the existens of an characteristic declaration, even without Options with this meta_type
                std::tuple< empty_meta_type< characteristic_declaration_parameter > >
            > {};

        template < typename ... Options >
        struct count_characteristic_attributes
        {
            enum { number_of_client_configs =
                count_by_meta_type< client_characteristic_configuration_parameter, Options... >::count != 0 ? 1 : 0 };

            enum { number_of_user_descriptions =
                count_by_meta_type< characteristic_user_description_parameter, Options... >::count != 0 ? 1 : 0 };
<<<<<<< HEAD

            enum { number_of_descriptors =
                count_by_meta_type< descriptor_parameter, Options...>::count };
=======
>>>>>>> 98fd9410

            enum { number_of_attributes = 2 + number_of_client_configs + number_of_user_descriptions + number_of_descriptors };
        };

        template < typename Characteristic >
        struct sum_by_attributes
        {
            enum { value = Characteristic::number_of_attributes };
        };

        template < typename Characteristic >
        struct sum_by_client_configs
        {
            enum { value = Characteristic::number_of_client_configs };
        };

        /** @endcond */
    }
}

#endif<|MERGE_RESOLUTION|>--- conflicted
+++ resolved
@@ -13,10 +13,7 @@
 #include <bluetoe/server_meta_type.hpp>
 #include <bluetoe/meta_types.hpp>
 #include <bluetoe/encryption.hpp>
-<<<<<<< HEAD
 #include <bluetoe/descriptor.hpp>
-=======
->>>>>>> 98fd9410
 
 #include <cstddef>
 #include <cassert>
@@ -154,10 +151,7 @@
      * @sa requires_encryption
      * @sa no_encryption_required
      * @sa may_require_encryption
-<<<<<<< HEAD
      * @sa fixed_blob_value
-=======
->>>>>>> 98fd9410
      */
     template < typename ... Options >
     class characteristic
@@ -475,7 +469,6 @@
         constexpr attribute generate_attribute< std::tuple< client_characteristic_configuration_parameter, AttrOptions... >, CCCDIndices, ClientCharacteristicIndex, Service, Server, Options... >::attr {
             bits( gatt_uuids::client_characteristic_configuration ),
             &generate_attribute< std::tuple< client_characteristic_configuration_parameter, AttrOptions... >, CCCDIndices, ClientCharacteristicIndex, Service, Server, Options... >::access
-<<<<<<< HEAD
         };
 
         /*
@@ -508,8 +501,6 @@
         constexpr attribute generate_attribute< std::tuple< descriptor_parameter, descriptor< UUID, Value, Size > >, CCCDIndices, ClientCharacteristicIndex, Service, Server, Options... >::attr {
             UUID,
             &generate_attribute< std::tuple< descriptor_parameter, descriptor< UUID, Value, Size > >, CCCDIndices, ClientCharacteristicIndex, Service, Server, Options... >::access
-=======
->>>>>>> 98fd9410
         };
 
         template < typename Parmeters >
@@ -541,12 +532,9 @@
 
             enum { number_of_user_descriptions =
                 count_by_meta_type< characteristic_user_description_parameter, Options... >::count != 0 ? 1 : 0 };
-<<<<<<< HEAD
 
             enum { number_of_descriptors =
                 count_by_meta_type< descriptor_parameter, Options...>::count };
-=======
->>>>>>> 98fd9410
 
             enum { number_of_attributes = 2 + number_of_client_configs + number_of_user_descriptions + number_of_descriptors };
         };
