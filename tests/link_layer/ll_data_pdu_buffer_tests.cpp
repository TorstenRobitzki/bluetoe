#include <iostream>
#include <buffer_io.hpp>
#include <bluetoe/ll_data_pdu_buffer.hpp>

#define BOOST_TEST_MODULE
#include <boost/test/included/unit_test.hpp>
#include <boost/mpl/list.hpp>

#include <initializer_list>
#include <random>
#include <tuple>
#include <type_traits>

#include "buffer_io.hpp"

static bool radio_locked = false;

class lock_guard
{
public:
    lock_guard()
    {
        assert( !radio_locked );
        radio_locked = true;
    }

    ~lock_guard()
    {
        radio_locked = false;
    }

private:
    lock_guard( const lock_guard& ) = delete;
    lock_guard& operator=( const lock_guard& ) = delete;
};

template < std::size_t TransmitSize, std::size_t ReceiveSize >
struct mock_radio : bluetoe::link_layer::ll_data_pdu_buffer< TransmitSize, ReceiveSize, mock_radio< TransmitSize, ReceiveSize > > {
    using lock_guard = ::lock_guard;

    void increment_receive_packet_counter()
    {
        ++receive_packet_counter_;
    }

    void increment_transmit_packet_counter()
    {
        ++transmit_packet_counter_;
    }

    int receive_packet_counter() const
    {
        return receive_packet_counter_;
    }

    int transmit_packet_counter() const
    {
        return transmit_packet_counter_;
    }

    int receive_packet_counter_;
    int transmit_packet_counter_;

    mock_radio()
        : receive_packet_counter_( 0 )
        , transmit_packet_counter_( 0 )
    {
    }
};

using buffer = mock_radio< 100, 100 >;

template < std::size_t TransmitSize, std::size_t ReceiveSize, template < std::size_t, std::size_t > class Radio >
struct running_mode_impl : Radio< TransmitSize, ReceiveSize >
{
    using layout = typename bluetoe::link_layer::pdu_layout_by_radio< Radio< TransmitSize, ReceiveSize > >::pdu_layout;

    running_mode_impl()
        : random( 42 ) // for testing, deterministic pseudo random is cool
    {
        this->reset();
    }

    template < class Iter >
    void transmit_pdu( Iter begin, Iter end )
    {
        const std::size_t size = std::distance( begin, end );

        auto buffer = this->allocate_transmit_buffer( layout::data_channel_pdu_memory_size( size ) );
        assert( buffer.size == layout::data_channel_pdu_memory_size( size ) );

        layout::header( buffer, 1 | ( size << 8 ) );

        std::copy( begin, end, layout::body( buffer ).first );

        this->commit_transmit_buffer( buffer );
    }

    void transmit_pdu( std::initializer_list< std::uint8_t > pdu )
    {
        transmit_pdu( std::begin( pdu ), std::end( pdu ) );
    }

    template < class Iter >
    void receive_pdu( Iter begin, Iter end, bool sn, bool nesn )
    {
        const auto size = std::distance( begin, end );
        auto pdu = this->allocate_receive_buffer();

        std::uint16_t header = 1 | ( size << 8 );

        if ( sn )
            header |= 8;

        if ( nesn )
            header |= 4;

        layout::header( pdu, header );
        std::copy( begin, end, layout::body( pdu ).first );

        this->received( pdu );
    }

    void receive_pdu( std::initializer_list< std::uint8_t > pdu, bool sn, bool nesn )
    {
        receive_pdu( std::begin( pdu ), std::end( pdu ), sn, nesn );
    }

    std::vector< std::uint8_t > random_data( std::size_t s )
    {
        std::uniform_int_distribution< std::uint8_t > dist;

        std::vector< std::uint8_t > result;

        for ( ; s; --s )
            result.push_back( dist( random ) );

        return result;
    }

    std::size_t random_size()
    {
        std::uniform_int_distribution< std::uint8_t > dist( 1, this->max_rx_size() - 2 );
        return dist( random );
    }

    std::size_t random_value( std::size_t begin, std::size_t end )
    {
        std::uniform_int_distribution< std::uint8_t > dist( begin, end );
        return dist( random );
    }

    std::mt19937        random;
};

using running_mode = running_mode_impl< 100, 100, mock_radio >;

struct one_element_in_transmit_buffer : running_mode
{
    one_element_in_transmit_buffer()
    {
       transmit_pdu( { 0x34 } );
    }
};

constexpr std::uint8_t simple_pdu[] = {
    0x02, 0x04, 0x12, 0x34, 0x56, 0x78
};

BOOST_FIXTURE_TEST_CASE( raw_accessable_in_stopped_mode, buffer )
{
    BOOST_REQUIRE( raw() );

    // if this doesn't cause a core dump, it's at least a hint that the access was valid
    std::fill( raw(), raw() + size, 0 );
}

BOOST_FIXTURE_TEST_CASE( layout_overhead_is_zero, buffer )
{
    BOOST_CHECK_EQUAL( std::size_t{ layout_overhead }, 0u );
}

BOOST_FIXTURE_TEST_CASE( default_max_rx_size_is_29, buffer )
{
    BOOST_CHECK_EQUAL( max_rx_size(), 29u );
}

BOOST_FIXTURE_TEST_CASE( max_rx_size_can_be_changed, buffer )
{
    max_rx_size( 100u );
    BOOST_CHECK_EQUAL( max_rx_size(), 100u );
}

BOOST_FIXTURE_TEST_CASE( max_rx_is_reset_to_29, buffer )
{
    max_rx_size( 100u );
    reset();

    BOOST_CHECK_EQUAL( max_rx_size(), 29u );
}

BOOST_FIXTURE_TEST_CASE( an_allocated_receive_buffer_must_be_max_rx_in_size, running_mode )
{
    const auto pdu = allocate_receive_buffer();
    BOOST_CHECK_EQUAL( pdu.size, max_rx_size() );
}

BOOST_FIXTURE_TEST_CASE( default_max_tx_size_is_29, buffer )
{
    BOOST_CHECK_EQUAL( max_tx_size(), 29u );
}

BOOST_FIXTURE_TEST_CASE( max_tx_size_can_be_changed, buffer )
{
    max_tx_size( 100u );
    BOOST_CHECK_EQUAL( max_tx_size(), 100u );
}

BOOST_FIXTURE_TEST_CASE( max_tx_is_reset_to_29, buffer )
{
    max_tx_size( 100u );
    reset();

    BOOST_CHECK_EQUAL( max_tx_size(), 29u );
}

BOOST_FIXTURE_TEST_CASE( an_allocated_transmit_buffer_must_be_max_tx_in_size, running_mode )
{
    const auto pdu = allocate_transmit_buffer();
    BOOST_CHECK_EQUAL( pdu.size, max_tx_size() );
}


BOOST_FIXTURE_TEST_CASE( if_only_empty_pdus_are_received_the_buffer_will_never_overflow, running_mode )
{
    // 1/500 == never (by definition)
    for ( int i = 0; i != 500; ++i )
    {
        const auto pdu = allocate_receive_buffer();
        BOOST_REQUIRE( pdu.buffer );
        BOOST_CHECK_GE( pdu.size, 2u );

        pdu.buffer[ 0 ] = 1;
        pdu.buffer[ 1 ] = 0;

        received( pdu );
    }
}

BOOST_FIXTURE_TEST_CASE( at_startup_the_receive_buffer_should_be_empty, running_mode )
{
    BOOST_CHECK_EQUAL( next_received().size, 0u );
}

struct received_pdu : running_mode
{
    received_pdu()
    {
        const auto pdu = allocate_receive_buffer();
        std::copy( std::begin( simple_pdu ), std::end( simple_pdu ), pdu.buffer );

        received( pdu );
    }

};

BOOST_FIXTURE_TEST_CASE( a_received_not_empty_pdu_is_accessable_from_the_link_layer, received_pdu )
{
    const auto received = next_received();

    BOOST_CHECK_EQUAL_COLLECTIONS( std::begin( simple_pdu ), std::end( simple_pdu ), received.buffer, received.buffer + received.size );
}

BOOST_FIXTURE_TEST_CASE( if_half_buffer_size_is_used_as_max_rx_size_two_pdu_should_fit_into_the_buffer, running_mode )
{
    max_rx_size( max_max_rx_size() / 2 );

    auto read = allocate_receive_buffer();
    BOOST_CHECK_EQUAL( read.size, max_max_rx_size() / 2 );

    // make buffer as used
    read.buffer[ 1 ] = max_max_rx_size() / 2 - 2;
    received( read );

    BOOST_CHECK_EQUAL( allocate_receive_buffer().size, max_max_rx_size() / 2 );
}

BOOST_FIXTURE_TEST_CASE( if_buffer_size_is_used_as_max_rx_size_one_pdu_should_fit_into_the_buffer, running_mode )
{
    max_rx_size( max_max_rx_size() );

    BOOST_CHECK_EQUAL( allocate_receive_buffer().size, max_max_rx_size() );
}

BOOST_FIXTURE_TEST_SUITE( move_random_data_through_the_buffer, running_mode )

template < std::size_t V >
using intt = std::integral_constant< std::size_t, V >;

typedef boost::mpl::list<
    //          max_rx_size  min payload  max payload
    std::tuple< intt< 29 >,  intt< 1 >,   intt< 25 > >
    // std::tuple< intt< 50 >,  intt< 1 >,   intt< 48 > >,
    // std::tuple< intt< 29 >,  intt< 1 >,   intt< 1 > >,
    // std::tuple< intt< 29 >,  intt< 0 >,   intt< 25 > >,
    // std::tuple< intt< 29 >,  intt< 25 >,  intt< 25 > >
> test_sizes;

BOOST_AUTO_TEST_CASE_TEMPLATE( move_random_data_through_the_buffer, sizes, test_sizes )
{
    std::vector< std::uint8_t >   test_data = this->random_data( 20 );
    std::vector< std::uint8_t >   received_data;
    std::vector< std::size_t >    transmit_sizes;
    std::vector< std::size_t >    receive_sizes;

    const std::size_t max_rx_size_value = std::tuple_element< 0, sizes >::type::value;
    const std::size_t min_size          = std::tuple_element< 1, sizes >::type::value;
    const std::size_t max_size          = std::tuple_element< 2, sizes >::type::value;

    max_rx_size( max_rx_size_value );

    auto emergency_counter = 2 * test_data.size();
    bool sequence_number   = false;

    for ( std::size_t send_size = 0; send_size < test_data.size(); --emergency_counter )
    {
        BOOST_REQUIRE( emergency_counter );
        auto read = allocate_receive_buffer();

        // if there is room in the receive buffer, I allocate that memory and simulate a received PDU
        if ( read.size )
        {
            const std::size_t size = std::min< std::size_t >( random_value( min_size, max_size ), test_data.size() - send_size );

            if ( size != 0 )
            {
                transmit_sizes.push_back( size );
            }

            read.buffer[ 1 ] = size;
            read.buffer[ 0 ] = 2;

            if ( sequence_number )
                read.buffer[ 0 ] |= 8;

            sequence_number = !sequence_number;

            std::copy( test_data.begin() + send_size, test_data.begin() + send_size + size, &read.buffer[ 2 ] );
            received( read );

            send_size += size;
        }
        // if there is no more room left, I simulate the receiving of an pdu
        else
        {
            auto next = next_received();
            BOOST_REQUIRE_NE( next.size, 0u );
            BOOST_REQUIRE_NE( next.buffer[ 1 ], 0u );

            receive_sizes.push_back( next.buffer[ 1 ] );
            BOOST_REQUIRE_LE( receive_sizes.size(), transmit_sizes.size() );
            BOOST_REQUIRE_EQUAL( receive_sizes.back(), transmit_sizes[ receive_sizes.size() - 1 ] );

            received_data.insert( received_data.end(), &next.buffer[ 2 ], &next.buffer[ 2 ] + next.buffer[ 1 ] );
            free_received();
        }
    }

    for ( auto next = next_received(); next.size; next = next_received(), --emergency_counter )
    {
        BOOST_REQUIRE( emergency_counter );
        receive_sizes.push_back( next.buffer[ 1 ] );
        BOOST_REQUIRE_LE( receive_sizes.size(), transmit_sizes.size() );
        BOOST_REQUIRE_EQUAL( receive_sizes.back(), transmit_sizes[ receive_sizes.size() - 1 ] );

        received_data.insert( received_data.end(), &next.buffer[ 2 ], &next.buffer[ 2 ] + next.buffer[ 1 ] );
        free_received();
    }

    BOOST_CHECK_EQUAL_COLLECTIONS( test_data.begin(), test_data.end(), received_data.begin(), received_data.end() );
}

BOOST_AUTO_TEST_SUITE_END()

BOOST_FIXTURE_TEST_CASE( the_transmitbuffer_will_yield_an_empty_pdu_if_the_buffer_is_empty, running_mode )
{
    auto write = next_transmit();

    BOOST_CHECK_EQUAL( write.size, 2u );
    BOOST_CHECK_EQUAL( write.buffer[ 0 ] & 0x03, 1 );
    BOOST_CHECK_EQUAL( write.buffer[ 1 ], 0u );
}

BOOST_FIXTURE_TEST_CASE( if_transmit_buffer_is_empty_mode_data_flag_is_not_set, running_mode )
{
    auto write = next_transmit();

    BOOST_CHECK_EQUAL( write.buffer[ 0 ] & 0x10, 0 );
}

BOOST_FIXTURE_TEST_CASE( as_long_as_an_pdu_is_not_acknowlaged_it_will_be_retransmited, one_element_in_transmit_buffer )
{
    for ( int i = 0; i != 3; ++i )
    {
        auto trans = next_transmit();
        BOOST_REQUIRE_EQUAL( trans.size, 3u );
        BOOST_CHECK_EQUAL( trans.buffer[ 1 ], 1u );
        BOOST_CHECK_EQUAL( trans.buffer[ 2 ], 0x34u );
    }
}

BOOST_FIXTURE_TEST_CASE( sequence_number_and_next_sequence_number_must_be_0_for_the_first_empty_pdu, one_element_in_transmit_buffer )
{
    auto write = next_transmit();

    BOOST_CHECK_EQUAL( write.buffer[ 0 ] & 0x4, 0 );
    BOOST_CHECK_EQUAL( write.buffer[ 0 ] & 0x8, 0 );
}

BOOST_FIXTURE_TEST_CASE( sequence_number_and_next_sequence_number_must_be_0_for_the_first_pdu, one_element_in_transmit_buffer )
{
    auto write = next_transmit();

    BOOST_CHECK_EQUAL( write.buffer[ 0 ] & 0x4, 0 );
    BOOST_CHECK_EQUAL( write.buffer[ 0 ] & 0x8, 0 );
}

BOOST_FIXTURE_TEST_CASE( only_one_transmitbuffer_entry_allocatable, running_mode )
{
    max_tx_size( 100 );

    auto write1 = allocate_transmit_buffer();
    write1.buffer[ 0 ] = 0;
    write1.buffer[ 1 ] = 98;
    commit_transmit_buffer( write1 );

    auto write2 = allocate_transmit_buffer();
    BOOST_CHECK_EQUAL( write2.size, 0u );
}

BOOST_FIXTURE_TEST_CASE( more_data_flag_is_not_set_if_only_one_element_is_in_the_transmit_buffer, one_element_in_transmit_buffer )
{
    auto write = next_transmit();
    BOOST_CHECK_EQUAL( write.buffer[ 0 ] & 0x10, 0 );
}

BOOST_FIXTURE_TEST_CASE( more_data_flag_is_set_if_there_is_more_than_one_element_in_the_transmit_buffer, one_element_in_transmit_buffer )
{
    transmit_pdu( { 0x01 } );

    auto transmit = next_transmit();
    BOOST_CHECK_EQUAL( transmit.buffer[ 0 ] & 0x10, 0x10 );
}

BOOST_FIXTURE_TEST_CASE( more_data_flag_is_added_if_pdu_is_added, running_mode )
{
    // empty PDU without MD flag
    auto first = next_transmit();
    BOOST_CHECK_EQUAL( first.buffer[ 0 ] & 0x10, 0 );

    transmit_pdu( { 0x01, 0x02, 0x03, 0x04 } );

    auto next = next_transmit();

    // must be the same PDU, as it was not acknowladged
    BOOST_CHECK_EQUAL_COLLECTIONS( &first.buffer[ 2 ], &first.buffer[ first.size ], &next.buffer[ 2 ], &next.buffer[ next.size ] );

    // sequence numbers and LLID must be equal
    BOOST_CHECK_EQUAL( first.buffer[ 0 ] & 0xf, first.buffer[ 0 ] & 0xf );
}

BOOST_FIXTURE_TEST_CASE( a_new_pdu_will_be_transmitted_if_the_last_was_acknowladged, running_mode )
{
    transmit_pdu( { 1 } );
    transmit_pdu( { 2 } );
    transmit_pdu( { 3 } );
    transmit_pdu( { 4 } );

    BOOST_CHECK_EQUAL( next_transmit().buffer[ 2 ], 1u );
    BOOST_CHECK_EQUAL( next_transmit().buffer[ 2 ], 1u );

    // incomming PDU acknowledges
    auto incomming = allocate_receive_buffer();
    incomming.buffer[ 0 ] = 1 | 4;
    incomming.buffer[ 1 ] = 0;
    received( incomming );

    // now the next pdu to be transmitted
    BOOST_CHECK_EQUAL( next_transmit().buffer[ 2 ], 2u );

    // next incomming PDU acknowledges, this time with NESN = 0
    incomming = allocate_receive_buffer();
    incomming.buffer[ 0 ] = 1;
    incomming.buffer[ 1 ] = 25;
    received( incomming );

    // now the next pdu to be transmitted
    BOOST_CHECK_EQUAL( next_transmit().buffer[ 2 ], 3u );
}

BOOST_FIXTURE_TEST_CASE( received_pdu_with_LLID_0_is_ignored, running_mode )
{
    auto pdu = allocate_receive_buffer();
    pdu.buffer[ 0 ] = 0;
    pdu.buffer[ 1 ] = 1;

    received( pdu );

    BOOST_CHECK_EQUAL( next_received().size, 0u );
}

BOOST_FIXTURE_TEST_CASE( received_pdus_are_ignored_when_they_are_resent, running_mode )
{
    receive_pdu( { 1 }, false, false );
    receive_pdu( { 2 }, false, false );

    BOOST_CHECK_EQUAL( next_received().buffer[ 2 ], 1u );
    free_received();

    BOOST_CHECK_EQUAL( next_received().size, 0u );
}

BOOST_FIXTURE_TEST_CASE( with_every_new_received_pdu_a_new_sequence_is_expected, running_mode )
{
    BOOST_CHECK_EQUAL( next_transmit().buffer[ 0 ] & 0x4, 0 );

    receive_pdu( { 1 }, false, false );
    BOOST_CHECK_EQUAL( next_transmit().buffer[ 0 ] & 0x4, 0x4 );

    receive_pdu( { 2 }, true, false );
    BOOST_CHECK_EQUAL( next_transmit().buffer[ 0 ] & 0x4, 0 );
}

BOOST_FIXTURE_TEST_CASE( getting_an_empty_pdu_must_not_result_in_changing_allocated_transmit_buffer, running_mode )
{
    auto trans = allocate_transmit_buffer();
    std::fill( trans.buffer, trans.buffer + trans.size, 0x22 );

    // this call should not change the allocated buffer
    next_transmit();

    BOOST_CHECK( std::find_if( trans.buffer, trans.buffer + trans.size, []( std::uint8_t b ) { return b != 0x22; } ) == trans.buffer + trans.size );
}

// buffer with default sizes.
struct default_buffer : mock_radio< 3 * 29, 3 * 29 >
{
    default_buffer()
    {
        reset();
        buffer = allocate_receive_buffer();
    }

    void receive_and_consume( std::initializer_list< std::uint8_t > pdu )
    {
        BOOST_REQUIRE_GE( buffer.size, pdu.size() );

        std::copy( pdu.begin(), pdu.end(), buffer.buffer );
        received( buffer );
        buffer = allocate_receive_buffer();
        BOOST_REQUIRE_GE( buffer.size, 29u );

        if ( pdu.size() == 2 )
        {
            BOOST_CHECK( !next_received().size );
        }
        else
        {
            BOOST_CHECK( next_received().size );
            free_received();
        }

        BOOST_CHECK( !next_received().size );
    }

    bluetoe::link_layer::read_buffer buffer;
};

BOOST_FIXTURE_TEST_CASE( receive_wrap_around, default_buffer )
{
    receive_and_consume( { 0x03, 0x06, 0x0c, 0x07, 0x0f, 0x00, 0x0d, 0x41 } );
    receive_and_consume( { 0x0e, 0x07, 0x03, 0x00, 0x04, 0x00, 0x02 ,0x9e, 0x00 } );
    receive_and_consume( { 0x01, 0x00 } );
    receive_and_consume( { 0x0e, 0x0b, 0x07, 0x00, 0x04, 0x00, 0x10, 0x01, 0x00, 0xff, 0xff, 0x00, 0x28 } );
    receive_and_consume( { 0x01, 0x00 } );
    receive_and_consume( { 0x0e, 0x0b, 0x07, 0x00, 0x04, 0x00, 0x10, 0x05, 0x00, 0xff, 0xff, 0x00, 0x28 } );
}

namespace changed_pdu_layout
{
    /*
     * lets invert all bits in the header and use an extra byte in front and behind the payload
     */
    struct pdu_layout : bluetoe::link_layer::details::layout_base< pdu_layout > {

        using bluetoe::link_layer::details::layout_base< pdu_layout >::header;

        /**
         * @brief returns the header for advertising channel and for data channel PDUs.
         */
        static std::uint16_t header( const std::uint8_t* pdu )
        {
            return bluetoe::details::read_16bit( pdu ) ^ 0xffff;
        }

        /**
         * @brief writes to the header of the given PDU
         */
        static void header( std::uint8_t* pdu, std::uint16_t header_value )
        {
            bluetoe::details::write_16bit( pdu, header_value ^ 0xffff );
        }

        /**
         * @brief returns the writable body for advertising channel or for data channel PDUs.
         */
        static std::pair< std::uint8_t*, std::uint8_t* > body( const bluetoe::link_layer::read_buffer& pdu )
        {
            return {
                &pdu.buffer[ sizeof( std::uint16_t ) + 1 ],
                &pdu.buffer[ pdu.size - 1 ]
            };
        }

        /**
         * @brief returns the readonly body for advertising channel or for data channel PDUs.
         */
        static std::pair< const std::uint8_t*, const std::uint8_t* > body( const bluetoe::link_layer::write_buffer& pdu )
        {
            return {
                &pdu.buffer[ sizeof( std::uint16_t ) + 1 ],
                &pdu.buffer[ pdu.size - 1 ]
            };
        }

        static constexpr std::size_t data_channel_pdu_memory_size( std::size_t payload_size )
        {
            return sizeof( std::uint16_t ) + 2 + payload_size;
        }
    };

    template < std::size_t TransmitSize, std::size_t ReceiveSize >
    struct mock_radio : bluetoe::link_layer::ll_data_pdu_buffer< TransmitSize, ReceiveSize, mock_radio< TransmitSize, ReceiveSize > >
    {
        using lock_guard = ::lock_guard;

        void increment_receive_packet_counter() {}

        void increment_transmit_packet_counter() {}
    };
}

/*
 * specialize pdu_layout_by_radio to apply the changed layout to the mocked radio
 */
namespace bluetoe
{
    namespace link_layer
    {
        template < std::size_t TransmitSize, std::size_t ReceiveSize >
        struct pdu_layout_by_radio< changed_pdu_layout::mock_radio< TransmitSize, ReceiveSize > > {
            using pdu_layout = changed_pdu_layout::pdu_layout;
        };
    }
}

/**
 * Tests to make sure, that the buffer is using the types and functions of the pdu_layout provided by the radio
 */
BOOST_AUTO_TEST_SUITE( layout_tests )

    using buffer_under_test = running_mode_impl< 31, 31, changed_pdu_layout::mock_radio >;
    using large_buffer_under_test = running_mode_impl< 200, 200, changed_pdu_layout::mock_radio >;

    BOOST_FIXTURE_TEST_CASE( make_sure_the_layout_is_used, buffer_under_test )
    {
        BOOST_CHECK( ( std::is_same< changed_pdu_layout::pdu_layout, layout >::value ) );
        BOOST_CHECK_EQUAL( std::size_t{ layout_overhead }, 2u );
    }

    BOOST_FIXTURE_TEST_CASE( default_buffer_sizes, buffer_under_test )
    {
        BOOST_CHECK_EQUAL( max_max_tx_size(), 29u );
        BOOST_CHECK_EQUAL( max_tx_size(), 29u );
        BOOST_CHECK_EQUAL( max_max_rx_size(), 29u );
        BOOST_CHECK_EQUAL( max_rx_size(), 29u );
    }

    BOOST_FIXTURE_TEST_CASE( default_large_buffer_sizes, large_buffer_under_test )
    {
        BOOST_CHECK_EQUAL( max_max_tx_size(), 198u );
        BOOST_CHECK_EQUAL( max_tx_size(), 29u );
        BOOST_CHECK_EQUAL( max_max_rx_size(), 198u );
        BOOST_CHECK_EQUAL( max_rx_size(), 29u );
    }

    BOOST_FIXTURE_TEST_CASE( lower_bound_sizes, large_buffer_under_test )
    {
        max_tx_size( 29 );
        max_rx_size( 29 );
<<<<<<< HEAD
        BOOST_CHECK_EQUAL( max_tx_size(), 29 );
        BOOST_CHECK_EQUAL( max_rx_size(), 29 );
=======
        BOOST_CHECK_EQUAL( max_tx_size(), 29u );
        BOOST_CHECK_EQUAL( max_rx_size(), 29u );
>>>>>>> 98fd9410
    }

    BOOST_FIXTURE_TEST_CASE( upper_bound_sizes, large_buffer_under_test )
    {
        max_tx_size( 198 );
        max_rx_size( 198 );
<<<<<<< HEAD
        BOOST_CHECK_EQUAL( max_tx_size(), 198 );
        BOOST_CHECK_EQUAL( max_rx_size(), 198 );
=======
        BOOST_CHECK_EQUAL( max_tx_size(), 198u );
        BOOST_CHECK_EQUAL( max_rx_size(), 198u );
>>>>>>> 98fd9410
    }

    BOOST_FIXTURE_TEST_CASE( allocating_lower_bound_buffers, large_buffer_under_test )
    {
        const auto receive  = allocate_receive_buffer();
        const auto transmit = allocate_transmit_buffer();
        BOOST_CHECK( receive.buffer );
        BOOST_CHECK( transmit.buffer );
<<<<<<< HEAD
        BOOST_CHECK_EQUAL( receive.size, 31 );
        BOOST_CHECK_EQUAL( transmit.size, 31 );
=======
        BOOST_CHECK_EQUAL( receive.size, 31u );
        BOOST_CHECK_EQUAL( transmit.size, 31u );
>>>>>>> 98fd9410
    }

    BOOST_FIXTURE_TEST_CASE( allocating_upper_bound_buffers, large_buffer_under_test )
    {
<<<<<<< HEAD
        max_tx_size( 198 );
        max_rx_size( 198 );
=======
        max_tx_size( 198u );
        max_rx_size( 198u );
>>>>>>> 98fd9410

        const auto receive  = allocate_receive_buffer();
        const auto transmit = allocate_transmit_buffer();
        BOOST_CHECK( receive.buffer );
        BOOST_CHECK( transmit.buffer );
<<<<<<< HEAD
        BOOST_CHECK_EQUAL( receive.size, 200 );
        BOOST_CHECK_EQUAL( transmit.size, 200 );
=======
        BOOST_CHECK_EQUAL( receive.size, 200u );
        BOOST_CHECK_EQUAL( transmit.size, 200u );
>>>>>>> 98fd9410
    }

    BOOST_FIXTURE_TEST_CASE( make_sure_the_layout_is_applied_as_expected, buffer_under_test )
    {
        static const std::uint8_t pattern_a[] = { 'a', 'b', 'c', 'd', 'e' };
        const std::size_t size = sizeof( pattern_a );

        auto buffer = this->allocate_transmit_buffer( size + 4 );
        BOOST_REQUIRE_EQUAL( buffer.size, size + 4 );

        layout::header( buffer, 1 | ( size << 8 ) );

        std::copy( std::begin( pattern_a ), std::end( pattern_a ), layout::body( buffer ).first );

        // header at the begining
        BOOST_CHECK_EQUAL( bluetoe::details::read_16bit( buffer.buffer ), 0xFAFE );

        // body begins 1 byte behind the header and ends 1 byte before the end of the buffer
        BOOST_CHECK( layout::body( buffer ).first == &buffer.buffer[ 3 ] );
        BOOST_CHECK_EQUAL_COLLECTIONS(
            std::begin( pattern_a ), std::end( pattern_a ),
            &buffer.buffer[ 3 ], &buffer.buffer[ buffer.size - 1 ] );
    }

    BOOST_FIXTURE_TEST_CASE( sending_data, buffer_under_test )
    {
        static const std::uint8_t pattern_a[] = { 'a', 'b', 'c', 'd', 'e' };

        transmit_pdu( std::begin( pattern_a ), std::end( pattern_a ) );

        auto transmit = next_transmit();

        BOOST_CHECK_EQUAL( transmit.buffer[ 1 ] ^ 0xff , 5 );
        BOOST_CHECK_EQUAL_COLLECTIONS(
            std::begin( pattern_a ), std::end( pattern_a ),
            &transmit.buffer[ 3 ], &transmit.buffer[ 3 + 5 ] );
    }

    BOOST_FIXTURE_TEST_CASE( receiving_data, buffer_under_test )
    {
        static const std::uint8_t pattern_a[] = { 'a', 'b', 'c', 'd', 'e' };

        receive_pdu( std::begin( pattern_a ), std::end( pattern_a ), false, true );

        auto received = next_received();

        BOOST_REQUIRE( received.size );
        BOOST_CHECK_EQUAL( received.buffer[ 1 ] ^ 0xff , 5 );
        BOOST_CHECK_EQUAL_COLLECTIONS(
            std::begin( pattern_a ), std::end( pattern_a ),
            &received.buffer[ 3 ], &received.buffer[ 3 + 5 ] );
    }

    BOOST_FIXTURE_TEST_CASE( receiving_multiple_data, buffer_under_test )
    {
        static const std::uint8_t pattern_a[] = { 'a', 'b', 'c', 'd', 'e' };

        receive_pdu( std::begin( pattern_a ), std::end( pattern_a ), false, true );

        auto received = next_received();
        BOOST_REQUIRE( received.size );

        auto next_received = allocate_receive_buffer();
        BOOST_REQUIRE( !next_received.size );
    }

    BOOST_FIXTURE_TEST_CASE( receiving_multiple_data_large, large_buffer_under_test )
    {
        static const std::uint8_t pattern_a[] = { 'a', 'b', 'c', 'd', 'e' };
        static const std::uint8_t pattern_b[] = { 'f', 'g', 'h', 'i', 'j' };

        receive_pdu( std::begin( pattern_a ), std::end( pattern_a ), false, true );
        receive_pdu( std::begin( pattern_b ), std::end( pattern_b ), false, true );

        auto received = next_received();
        BOOST_REQUIRE( received.size );
    }

    BOOST_FIXTURE_TEST_CASE( acknowlage_send_data, buffer_under_test )
    {
        static const std::uint8_t pattern_a[] = { 'a', 'b', 'c', 'd', 'e' };

        transmit_pdu( std::begin( pattern_a ), std::end( pattern_a ) );
        BOOST_CHECK_EQUAL( next_transmit().size, 5u + 2u + 2u );
        receive_pdu( std::begin( pattern_a ), std::end( pattern_a ), false, true );
        BOOST_CHECK_EQUAL( next_transmit().size, 2u + 2u );
    }

    BOOST_FIXTURE_TEST_CASE( not_acknowlage_send_data, buffer_under_test )
    {
        static const std::uint8_t pattern_a[] = { 'a', 'b', 'c', 'd', 'e' };

        transmit_pdu( std::begin( pattern_a ), std::end( pattern_a ) );
        BOOST_CHECK_EQUAL( next_transmit().size, 5u + 2u + 2u );
        receive_pdu( std::begin( pattern_a ), std::end( pattern_a ), false, false );
        BOOST_CHECK_EQUAL( next_transmit().size, 5u + 2u + 2u );
    }

BOOST_AUTO_TEST_SUITE_END()

BOOST_AUTO_TEST_SUITE( packet_counter_tests )

    BOOST_FIXTURE_TEST_CASE( do_not_increment_when_receiving_empty_pdu, running_mode )
    {
        receive_pdu( {}, false, false );
        receive_pdu( {}, true, true );
        BOOST_CHECK_EQUAL( receive_packet_counter(), 0 );
    }

    BOOST_FIXTURE_TEST_CASE( increment_when_receiving_none_empty_pdu, running_mode )
    {
        receive_pdu( { 0x11 }, false, false );
        BOOST_CHECK_EQUAL( receive_packet_counter(), 1 );
    }

    BOOST_FIXTURE_TEST_CASE( do_not_increment_when_receiving_unexpected_pdu, running_mode )
    {
        receive_pdu( { 0x11 }, false, false );
        receive_pdu( { 0x11 }, false, true );
        BOOST_CHECK_EQUAL( receive_packet_counter(), 1 );
    }

    BOOST_FIXTURE_TEST_CASE( multiple_receive_increments, running_mode )
    {
        receive_pdu( { 0x11 }, false, false ); // increment
        receive_pdu( { 0x11 }, true, false );  // increment
        receive_pdu( {}, false, false );       // not incremented because it's empty
        receive_pdu( { 0x11 }, true, false );  // increment
        receive_pdu( { 0x11 }, true, false );  // not incremented because it's resend
        BOOST_CHECK_EQUAL( receive_packet_counter(), 3 );
    }

    BOOST_FIXTURE_TEST_CASE( do_not_increment_when_sending_empty_pdu, running_mode )
    {
        const auto empty1 = next_transmit();
        static_cast< void >( empty1 );

        // incomming PDU acknowledges
        auto incomming = allocate_receive_buffer();
        incomming.buffer[ 0 ] = 1 | 4;
        incomming.buffer[ 1 ] = 0;
        received( incomming );

        BOOST_CHECK_EQUAL( transmit_packet_counter(), 0 );
    }

    BOOST_FIXTURE_TEST_CASE( do_increment_when_send_pdu_was_acknowlaged, running_mode )
    {
        transmit_pdu( { 1 } );

        BOOST_CHECK_EQUAL( transmit_packet_counter(), 0 );

        // incomming PDU acknowledges
        auto incomming = allocate_receive_buffer();
        incomming.buffer[ 0 ] = 1 | 4;
        incomming.buffer[ 1 ] = 0;
        received( incomming );

        BOOST_CHECK_EQUAL( transmit_packet_counter(), 1 );
    }

    BOOST_FIXTURE_TEST_CASE( do_increment_when_resending_pdu, running_mode )
    {
        transmit_pdu( { 1 } );

        BOOST_CHECK_EQUAL( transmit_packet_counter(), 0 );

        // incomming PDU acknowledges
        auto incomming = allocate_receive_buffer();
        incomming.buffer[ 0 ] = 1;
        incomming.buffer[ 1 ] = 0;
        received( incomming );

        transmit_pdu( { 1 } );

        BOOST_CHECK_EQUAL( transmit_packet_counter(), 0 );
    }

BOOST_AUTO_TEST_SUITE_END()<|MERGE_RESOLUTION|>--- conflicted
+++ resolved
@@ -698,26 +698,16 @@
     {
         max_tx_size( 29 );
         max_rx_size( 29 );
-<<<<<<< HEAD
-        BOOST_CHECK_EQUAL( max_tx_size(), 29 );
-        BOOST_CHECK_EQUAL( max_rx_size(), 29 );
-=======
         BOOST_CHECK_EQUAL( max_tx_size(), 29u );
         BOOST_CHECK_EQUAL( max_rx_size(), 29u );
->>>>>>> 98fd9410
     }
 
     BOOST_FIXTURE_TEST_CASE( upper_bound_sizes, large_buffer_under_test )
     {
         max_tx_size( 198 );
         max_rx_size( 198 );
-<<<<<<< HEAD
-        BOOST_CHECK_EQUAL( max_tx_size(), 198 );
-        BOOST_CHECK_EQUAL( max_rx_size(), 198 );
-=======
         BOOST_CHECK_EQUAL( max_tx_size(), 198u );
         BOOST_CHECK_EQUAL( max_rx_size(), 198u );
->>>>>>> 98fd9410
     }
 
     BOOST_FIXTURE_TEST_CASE( allocating_lower_bound_buffers, large_buffer_under_test )
@@ -726,36 +716,21 @@
         const auto transmit = allocate_transmit_buffer();
         BOOST_CHECK( receive.buffer );
         BOOST_CHECK( transmit.buffer );
-<<<<<<< HEAD
-        BOOST_CHECK_EQUAL( receive.size, 31 );
-        BOOST_CHECK_EQUAL( transmit.size, 31 );
-=======
         BOOST_CHECK_EQUAL( receive.size, 31u );
         BOOST_CHECK_EQUAL( transmit.size, 31u );
->>>>>>> 98fd9410
     }
 
     BOOST_FIXTURE_TEST_CASE( allocating_upper_bound_buffers, large_buffer_under_test )
     {
-<<<<<<< HEAD
-        max_tx_size( 198 );
-        max_rx_size( 198 );
-=======
         max_tx_size( 198u );
         max_rx_size( 198u );
->>>>>>> 98fd9410
 
         const auto receive  = allocate_receive_buffer();
         const auto transmit = allocate_transmit_buffer();
         BOOST_CHECK( receive.buffer );
         BOOST_CHECK( transmit.buffer );
-<<<<<<< HEAD
-        BOOST_CHECK_EQUAL( receive.size, 200 );
-        BOOST_CHECK_EQUAL( transmit.size, 200 );
-=======
         BOOST_CHECK_EQUAL( receive.size, 200u );
         BOOST_CHECK_EQUAL( transmit.size, 200u );
->>>>>>> 98fd9410
     }
 
     BOOST_FIXTURE_TEST_CASE( make_sure_the_layout_is_applied_as_expected, buffer_under_test )
