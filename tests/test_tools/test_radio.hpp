#ifndef BLUETOE_TESTS_LINK_LAYER_TEST_RADIO_HPP
#define BLUETOE_TESTS_LINK_LAYER_TEST_RADIO_HPP

#include <bluetoe/buffer.hpp>
#include <bluetoe/delta_time.hpp>
#include <bluetoe/ll_data_pdu_buffer.hpp>
#include <bluetoe/link_layer.hpp>

#include <vector>
#include <functional>
#include <iosfwd>
#include <initializer_list>
#include <iostream>

namespace test {

    /**
     * @brief expression that can be used in some of the finder functions to denote that this is always a match
     */
    static constexpr std::uint16_t X = 0x0100;

    /**
     * @brief expresssion that can be used as a last element of an expression to a finder function to denote that
     *        you do not care about the reset of the pdu.
     */
    static constexpr std::uint16_t and_so_on = 0x0200;

    /**
     * @brief stores all relevant arguments to a schedule_advertisment() function call to the radio
     */
    struct advertising_data
    {
        bluetoe::link_layer::delta_time     schedule_time;     // when was the actions scheduled (from start of simulation)
        bluetoe::link_layer::delta_time     on_air_time;       // when was the action on air (from start of simulation)

        // parameters
        unsigned                            channel;
        bluetoe::link_layer::delta_time     transmision_time;  // or start of receiving
        std::vector< std::uint8_t >         transmitted_data;
        bluetoe::link_layer::read_buffer    receive_buffer;

        std::uint32_t                       access_address;
        std::uint32_t                       crc_init;
    };

    std::ostream& operator<<( std::ostream& out, const advertising_data& data );
    std::ostream& operator<<( std::ostream& out, const std::vector< advertising_data >& data );

    struct pdu_t {
        std::vector< std::uint8_t > data;
        bool                        encrypted;

        using iterator       = std::vector< std::uint8_t >::iterator;
        using const_iterator = std::vector< std::uint8_t >::const_iterator;

        iterator begin()
        {
            return data.begin();
        }

        iterator end()
        {
            return data.end();
        }

        const_iterator begin() const
        {
            return data.begin();
        }

        const_iterator end() const
        {
            return data.end();
        }

        std::size_t size() const
        {
            return data.size();
        }

        std::uint8_t& operator[]( int index )
        {
            return data[ index ];
        }

        std::uint8_t operator[]( int index ) const
        {
            return data[ index ];
        }

        pdu_t( const std::vector< std::uint8_t > d )
            : data( d )
            , encrypted( false )
        {}

        pdu_t( const std::vector< std::uint8_t > d, bool enc )
            : data( d )
            , encrypted( enc )
        {}

        pdu_t( std::initializer_list< std::uint8_t > list )
            : data( list )
            , encrypted( false )
        {}
    };

    using pdu_list_t = std::vector< pdu_t >;

    std::ostream& operator<<( std::ostream& out, const pdu_t& data );
    std::ostream& operator<<( std::ostream& out, const pdu_list_t& data );

    struct connection_event
    {
        bluetoe::link_layer::delta_time     schedule_time;     // when was the actions scheduled (from start of simulation)

        // parameters
        unsigned                            channel;
        bluetoe::link_layer::delta_time     start_receive;
        bluetoe::link_layer::delta_time     end_receive;
        bluetoe::link_layer::delta_time     connection_interval;

        std::uint32_t                       access_address;
        std::uint32_t                       crc_init;

        pdu_list_t                          transmitted_data;
        pdu_list_t                          received_data;

        bool                                receive_encryption_at_start_of_event;
        bool                                transmit_encryption_at_start_of_event;
    };

    std::ostream& operator<<( std::ostream& out, const connection_event& );
    std::ostream& operator<<( std::ostream& out, const std::vector< connection_event >& list );

    struct connection_event_response
    {
        bool                                timeout; // respond with an timeout
        pdu_list_t                          data;    // respond with data (including no data)
        std::function< pdu_list_t () >      func;    // inquire respond by calling func

        /**
         * @brief simulating no response, not even an empty PDU.
         */
        connection_event_response()
            : timeout( true )
        {}

        explicit connection_event_response( const pdu_list_t& d )
            : timeout( false )
            , data( d )
        {}

        explicit connection_event_response( const std::function< pdu_list_t () >& f )
            : timeout( false )
            , func( f )
        {}

        explicit connection_event_response( const std::function< void() >& f )
            : timeout( false )
            , func( [f](){ f(); return pdu_list_t(); } )
        {}
    };

    std::ostream& operator<<( std::ostream& out, const connection_event_response& );

    struct advertising_response
    {
        advertising_response();

        advertising_response( unsigned c, std::vector< std::uint8_t > d, const bluetoe::link_layer::delta_time l );

        static advertising_response crc_error();

        unsigned                        channel;
        std::vector< std::uint8_t >     received_data;
        bluetoe::link_layer::delta_time delay;
        bool                            has_crc_error;
    };

    std::ostream& operator<<( std::ostream& out, const advertising_response& data );

    /**
     * @brief returns true, if pdu matches pattern.
     * @sa X
     * @sa and_so_on
     */
    bool check_pdu( const pdu_t& pdu, std::initializer_list< std::uint16_t > pattern );

    /**
     * @brief prints a pattern, so that it's easy comparable to a PDU
     */
    std::string pretty_print_pattern( std::initializer_list< std::uint16_t > pattern );

    class radio_base
    {
    public:
        radio_base();

        // test interface
        const std::vector< advertising_data >& advertisings() const;
        const std::vector< connection_event >& connection_events() const;

        /**
         * @brief calls check with every scheduled_data
         */
        void check_scheduling( const std::function< bool ( const advertising_data& ) >& check, const char* message ) const;

        /**
         * @brief calls check with adjanced pairs of advertising_data.
         */
        void check_scheduling( const std::function< bool ( const advertising_data& first, const advertising_data& next ) >& check, const char* message ) const;
        void check_scheduling( const std::function< bool ( const advertising_data& ) >& filter, const std::function< bool ( const advertising_data& first, const advertising_data& next ) >& check, const char* message ) const;
        void check_scheduling( const std::function< bool ( const advertising_data& ) >& filter, const std::function< bool ( const advertising_data& data ) >& check, const char* message ) const;

        void check_first_scheduling( const std::function< bool ( const advertising_data& ) >& filter, const std::function< bool ( const advertising_data& data ) >& check, const char* message ) const;

        /**
         * @brief there must be exactly one scheduled_data that fitts to the given filter
         */
        void find_scheduling( const std::function< bool ( const advertising_data& ) >& filter, const char* message ) const;
        void find_scheduling( const std::function< bool ( const advertising_data& first, const advertising_data& next ) >& check, const char* message ) const;

        void all_data( std::function< void ( const advertising_data& ) > ) const;
        void all_data( const std::function< bool ( const advertising_data& ) >& filter, const std::function< void ( const advertising_data& first, const advertising_data& next ) >& ) const;

        template < class Accu >
        Accu sum_data( std::function< Accu ( const advertising_data&, Accu start_value ) >, Accu start_value ) const;

        /**
         * @brief counts the number of times the given filter returns true for all advertising_data
         */
        unsigned count_data( const std::function< bool ( const advertising_data& ) >& filter ) const;

        /**
         * @brief function to take the arguments to a scheduling function and optional return a response
         */
        typedef std::function< std::pair< bool, advertising_response > ( const advertising_data& ) > advertising_responder_t;

        /**
         * @brief simulates an incomming PDU
         *
         * Given that a transmition was scheduled and the function responder() returns a pair with the first bool set to true, when applied to the transmitting
         * data, the given advertising_response is used to simulate an incoming PDU. The first function that returns true, will be applied and removed from the list.
         */
        void add_responder( const advertising_responder_t& responder );

        /**
         * @brief response to sending on the given channel with the given PDU send on the same channel without delay
         */
        void respond_to( unsigned channel, std::initializer_list< std::uint8_t > pdu );
        void respond_to( unsigned channel, std::vector< std::uint8_t > pdu );
        void respond_with_crc_error( unsigned channel );

        /**
         * @brief response `times` times
         */
        void respond_to( unsigned channel, std::initializer_list< std::uint8_t > pdu, unsigned times );

        void set_access_address_and_crc_init( std::uint32_t access_address, std::uint32_t crc_init );

        std::uint32_t access_address() const;
        std::uint32_t crc_init() const;

        void add_connection_event_respond( const connection_event_response& );
        void add_connection_event_respond( std::initializer_list< std::uint8_t > );
        void add_connection_event_respond( std::function< void() > );
        void add_connection_event_respond_timeout();

        void check_connection_events( const std::function< bool ( const connection_event& ) >& filter, const std::function< bool ( const connection_event& ) >& check, const char* message );
        void check_connection_events( const std::function< bool ( const connection_event& ) >& check, const char* message );

        /**
         * @brief check that exacly one outgoing l2cap layer pdu matches the given pattern
         */
        void check_outgoing_l2cap_pdu( std::initializer_list< std::uint16_t > pattern );

        /**
         * @brief check that exacly one outgoing link layer pdu matches the given pattern
         */
        void check_outgoing_ll_control_pdu( std::initializer_list< std::uint16_t > pattern );

        /**
         * @brief clear all events
         */
        void clear_events();

        /**
         * @brief returns 0x47110815
         */
        std::uint32_t static_random_address_seed() const;

        static const bluetoe::link_layer::delta_time T_IFS;

        void end_of_simulation( bluetoe::link_layer::delta_time );

        class lock_guard
        {
        public:
            lock_guard();
            ~lock_guard();

            lock_guard( const lock_guard& ) = delete;
            lock_guard& operator=( const lock_guard& ) = delete;
        private:
            static bool locked_;
        };

        static constexpr std::size_t radio_maximum_white_list_entries = 0;

        void increment_receive_packet_counter() {}
        void increment_transmit_packet_counter() {}

    protected:
        typedef std::vector< advertising_data > advertising_list;
        advertising_list advertised_data_;

        typedef std::vector< connection_event > connection_event_list;
        connection_event_list connection_events_;

        typedef std::vector< advertising_responder_t > responder_list;
        responder_list responders_;

        typedef std::vector< connection_event_response > connection_event_response_list;
        connection_event_response_list connection_events_response_;

        std::uint32_t   access_address_;
        std::uint32_t   crc_init_;
        bool            access_address_and_crc_valid_;
        std::uint8_t    master_sequence_number_    = 0;
        std::uint8_t    master_ne_sequence_number_ = 0;

        static constexpr std::size_t ll_header_size = 2;

        // end of simulations
        bluetoe::link_layer::delta_time eos_;

        advertising_list::const_iterator next( std::vector< advertising_data >::const_iterator, const std::function< bool ( const advertising_data& ) >& filter ) const;

        void pair_wise_check(
            const std::function< bool ( const advertising_data& ) >&                                               filter,
            const std::function< bool ( const advertising_data& first, const advertising_data& next ) >&              check,
            const std::function< void ( advertising_list::const_iterator first, advertising_list::const_iterator next ) >&    fail ) const;

        std::pair< bool, advertising_response > find_response( const advertising_data& );
    };

    /**
     * @brief test implementation of the link_layer::scheduled_radio interface, that simulates receiving and transmitted data
     */
    template < std::size_t TransmitSize, std::size_t ReceiveSize, typename CallBack >
    class radio : public radio_base, public bluetoe::link_layer::ll_data_pdu_buffer< TransmitSize, ReceiveSize, radio< TransmitSize, ReceiveSize, CallBack > >
    {
    public:
        /**
         * @brief by default the radio simulates 10s without any response
         */
        radio();

        // scheduled_radio interface
        void schedule_advertisment(
            unsigned                                    channel,
            const bluetoe::link_layer::write_buffer&    advertising_data,
            const bluetoe::link_layer::write_buffer&    response_data,
            bluetoe::link_layer::delta_time             when,
            const bluetoe::link_layer::read_buffer&     receive );

        bluetoe::link_layer::delta_time schedule_connection_event(
            unsigned                                    channel,
            bluetoe::link_layer::delta_time             start_receive,
            bluetoe::link_layer::delta_time             end_receive,
            bluetoe::link_layer::delta_time             connection_interval );

        void wake_up();

        /**
         * @brief runs the simulation
         */
        void run();

        static constexpr bool hardware_supports_encryption = false;

    private:
        // converts from in memory layout to over the air layout
        void copy_memory_to_air( const std::vector< std::uint8_t >& in_memory, bluetoe::link_layer::read_buffer& over_the_air );
        void copy_air_to_memory( const std::vector< std::uint8_t >& over_the_air, bluetoe::link_layer::read_buffer& in_memory );

        // converts from over the air layout to in memory layout
        std::vector< std::uint8_t > air_to_memory( bluetoe::link_layer::write_buffer );
        std::vector< std::uint8_t > memory_to_air( bluetoe::link_layer::write_buffer );

        bluetoe::link_layer::delta_time now_;

        void simulate_advertising_response();
        void simulate_connection_event_response();

        // make sure, there is only one action scheduled
        bool idle_;
        bool advertising_response_;
        bool connection_event_response_;
        int  wake_ups_;

    protected:
        bool reception_encrypted_;
        bool transmition_encrypted_;
    };
}

namespace test {
    /*
     * The test radio uses a layout that requires more memory
     *
     * Use this buffer size during tests as default.
     */
    using buffer_sizes = bluetoe::link_layer::buffer_sizes< 61u, 61u >;

    template < std::size_t TransmitSize, std::size_t ReceiveSize, typename CallBack >
    class radio_with_encryption : public radio< TransmitSize, ReceiveSize, CallBack >
    {
    public:
        static constexpr bool hardware_supports_encryption = true;

        radio_with_encryption()
            : key_( { { 0x00 } } )
            , skdm_( 0u )
            , ivm_( 0u )
            , skds_( 0x3fac22107855aa56ul )
            , ivs_( 0x78563412 )
        {
        }

        // Security functions
        bluetoe::details::uint128_t create_srand()
        {
            const bluetoe::details::uint128_t r{{
                0xE0, 0x2E, 0x70, 0xC6,
                0x4E, 0x27, 0x88, 0x63,
                0x0E, 0x6F, 0xAD, 0x56,
                0x21, 0xD5, 0x83, 0x57
            }};

            return r;
        }

        bluetoe::details::uint128_t c1(
            const bluetoe::details::uint128_t& temp_key,
            const bluetoe::details::uint128_t& /* srand */,
            const bluetoe::details::uint128_t& /* p1 */,
            const bluetoe::details::uint128_t& /* p2 */ ) const
        {
            return temp_key;
        }

        bluetoe::details::uint128_t s1(
            const bluetoe::details::uint128_t& stk,
            const bluetoe::details::uint128_t& /* srand */,
            const bluetoe::details::uint128_t& /* mrand */)
        {
            return stk;
        }

        void setup_encryption_response( std::uint64_t SKDs, std::uint32_t IVs)
        {
            skds_ = SKDs;
            ivs_  = IVs;
        }

        std::pair< std::uint64_t, std::uint32_t > setup_encryption( bluetoe::details::uint128_t k, std::uint64_t skdm, std::uint32_t ivm )
        {
            skdm_ = skdm;
            ivm_  = ivm;

            key_ = k;

            return { skds_, ivs_ };
        }

        void start_receive_encrypted()
        {
            this->reception_encrypted_ = true;
        }

        void start_transmit_encrypted()
        {
            this->transmition_encrypted_ = true;
        }

        void stop_receive_encrypted()
        {
            this->reception_encrypted_ = false;
        }

        void stop_transmit_encrypted()
        {
            this->transmition_encrypted_ = false;
        }

        // access to data provided for testing
        bluetoe::details::uint128_t encryption_key() const
        {
            return key_;
        }

        std::uint64_t skdm() const
        {
            return skdm_;
        }

        std::uint32_t ivm() const
        {
            return ivm_;
        }

    private:
        bluetoe::details::uint128_t key_;
        std::uint64_t               skdm_;
        std::uint32_t               ivm_;
        std::uint64_t               skds_;
        std::uint32_t               ivs_;
    };

    // implementation
    template < class Accu >
    Accu radio_base::sum_data( std::function< Accu ( const advertising_data&, Accu start_value ) > f, Accu start_value ) const
    {
        for ( const auto& d : advertised_data_ )
            start_value = f( d, start_value );

        return start_value;
    }

    template < std::size_t TransmitSize, std::size_t ReceiveSize, typename CallBack >
    radio< TransmitSize, ReceiveSize, CallBack >::radio()
        : now_( bluetoe::link_layer::delta_time::now() )
        , idle_( true )
        , advertising_response_( false )
        , connection_event_response_( false )
        , wake_ups_( 0 )
        , reception_encrypted_( false )
        , transmition_encrypted_( false )
    {
    }

    template < std::size_t TransmitSize, std::size_t ReceiveSize, typename CallBack >
    void radio< TransmitSize, ReceiveSize, CallBack >::schedule_advertisment(
            unsigned                                    channel,
            const bluetoe::link_layer::write_buffer&    transmit,
            const bluetoe::link_layer::write_buffer&,
            bluetoe::link_layer::delta_time             when,
            const bluetoe::link_layer::read_buffer&     receive )
    {
        assert( idle_ );
        assert( access_address_and_crc_valid_ );
        assert( transmit.buffer );

        idle_ = false;
        advertising_response_ = true;
        connection_event_response_ = false;

        const advertising_data data{
            now_,
            now_ + when,
            channel,
            when,
            memory_to_air( transmit ),
            receive,
            access_address_,
            crc_init_
        };

        advertised_data_.push_back( data );
    }

    template < std::size_t TransmitSize, std::size_t ReceiveSize, typename CallBack >
    bluetoe::link_layer::delta_time radio< TransmitSize, ReceiveSize, CallBack >::schedule_connection_event(
        unsigned                                    channel,
        bluetoe::link_layer::delta_time             start_receive,
        bluetoe::link_layer::delta_time             end_receive,
        bluetoe::link_layer::delta_time             connection_interval )
    {
        advertising_response_ = false;
        connection_event_response_ = true;

        const connection_event data{
            now_,
            channel,
            start_receive,
            end_receive,
            connection_interval,
            access_address_,
            crc_init_,
            pdu_list_t(),
            pdu_list_t(),
            reception_encrypted_,
            transmition_encrypted_
        };

        connection_events_.push_back( data );

        return bluetoe::link_layer::delta_time();
    }

    template < std::size_t TransmitSize, std::size_t ReceiveSize, typename CallBack >
    void radio< TransmitSize, ReceiveSize, CallBack >::wake_up()
    {
        ++wake_ups_;
    }

    template < std::size_t TransmitSize, std::size_t ReceiveSize, typename CallBack >
    void radio< TransmitSize, ReceiveSize, CallBack >::run()
    {
        bool new_scheduling_added = false;
        master_sequence_number_    = 0;
        master_ne_sequence_number_ = 0;

        do
        {
            unsigned count = advertised_data_.size() + connection_events_.size();;

            if ( advertising_response_ )
            {
                advertising_response_ = false;
                simulate_advertising_response();
            }
            else if ( connection_event_response_ )
            {
                connection_event_response_ = false;
                simulate_connection_event_response();
            }

            // there should be at max one call to a schedule function
            assert( count + 1 >= advertised_data_.size() + connection_events_.size() );

            new_scheduling_added = advertised_data_.size() + connection_events_.size() > count;
        } while ( now_ < eos_ && new_scheduling_added && wake_ups_ == 0 );

        if ( wake_ups_ )
            --wake_ups_;
    }

    template < std::size_t TransmitSize, std::size_t ReceiveSize, typename CallBack >
    void radio< TransmitSize, ReceiveSize, CallBack >::simulate_advertising_response()
    {
        assert( !advertised_data_.empty() );

        advertising_data&                       current  = advertised_data_.back();
        std::pair< bool, advertising_response > response = find_response( current );

        if ( response.first )
        {
            now_ += T_IFS;

            if ( response.second.has_crc_error )
            {
                idle_ = true;
                static_cast< CallBack* >( this )->crc_error();
            }
            else
            {
                if ( current.receive_buffer.size > 0 )
                    copy_air_to_memory( response.second.received_data, current.receive_buffer );

                idle_ = true;
                static_cast< CallBack* >( this )->adv_received( current.receive_buffer );
            }
        }
        else
        {
            now_ += advertised_data_.back().transmision_time;
            idle_ = true;
            static_cast< CallBack* >( this )->adv_timeout();
        }
    }

    template < std::size_t TransmitSize, std::size_t ReceiveSize, typename CallBack >
    void radio< TransmitSize, ReceiveSize, CallBack >::simulate_connection_event_response()
    {
        using layout = typename bluetoe::link_layer::pdu_layout_by_radio< radio< TransmitSize, ReceiveSize, CallBack > >::pdu_layout;

        connection_event_response response = connection_events_response_.empty()
            ? connection_event_response()
            : connection_events_response_.front();

        assert( !connection_events_.empty() );
        auto& event = connection_events_.back();

        if ( !connection_events_response_.empty() )
        {
            connection_events_response_.erase( connection_events_response_.begin() );
        }

        if ( response.timeout )
        {
            now_ += event.end_receive;
            static_cast< CallBack* >( this )->timeout();
        }
        else
        {
            now_ += event.start_receive;

            static constexpr std::uint8_t sn_flag        = 0x8;
            static constexpr std::uint8_t nesn_flag      = 0x4;
            static constexpr std::uint8_t more_data_flag = 0x10;

            bool more_data = false;

            pdu_list_t pdus = response.data;

            if ( pdus.empty() && response.func )
                pdus = response.func();

            do
            {
                auto receive_buffer = this->allocate_receive_buffer();

                more_data = false;

                if ( receive_buffer.size )
                {
                    // what is the link layer going to receive?
                    if ( pdus.empty() )
                    {
                        layout::header( receive_buffer.buffer, 0x0001 );
                    }
                    else
                    {
                        const auto pdu = pdus.front();
                        pdus.erase( pdus.begin() );

                        copy_air_to_memory( pdu.data, receive_buffer );

                        more_data = !pdus.empty();
                    }

                    std::uint16_t header = layout::header( receive_buffer );
                    header &= ~( sn_flag | nesn_flag );
                    header |= master_sequence_number_ | master_ne_sequence_number_;
                    layout::header( receive_buffer, header );

                    master_sequence_number_    ^= sn_flag;
                }

                if ( more_data && receive_buffer.size )
                {
                    const std::uint16_t header = layout::header( receive_buffer ) | more_data_flag;
                    layout::header( receive_buffer, header );
                }

                auto response = this->received( receive_buffer );

                more_data = more_data || ( layout::header( response ) & more_data_flag );
                master_ne_sequence_number_ ^= nesn_flag;

                event.received_data.push_back(
                    memory_to_air( bluetoe::link_layer::write_buffer( receive_buffer ) ) );

                event.transmitted_data.push_back(
                    pdu_t( memory_to_air( response ), transmition_encrypted_ ) );

            } while ( more_data );

            static_cast< CallBack* >( this )->end_event();
        }
    }

    template < std::size_t TransmitSize, std::size_t ReceiveSize, typename CallBack >
    void radio< TransmitSize, ReceiveSize, CallBack >::copy_memory_to_air( const std::vector< std::uint8_t >& in_memory, bluetoe::link_layer::read_buffer& over_the_air )
    {
        using layout = typename bluetoe::link_layer::pdu_layout_by_radio< radio< TransmitSize, ReceiveSize, CallBack > >::pdu_layout;

        const auto          body      = layout::body( bluetoe::link_layer::write_buffer( in_memory.data(), in_memory.size() ) );
        const std::uint16_t header    = layout::header( in_memory.data() );
        const std::size_t   body_size = std::min< std::size_t >( over_the_air.size - ll_header_size, std::distance( body.first, body.second ) );

        bluetoe::details::write_16bit( over_the_air.buffer, header );
        std::copy( body.first, body.first + body_size, over_the_air.buffer + ll_header_size );

        over_the_air.size = body_size + ll_header_size;
    }

    template < std::size_t TransmitSize, std::size_t ReceiveSize, typename CallBack >
    void radio< TransmitSize, ReceiveSize, CallBack >::copy_air_to_memory( const std::vector< std::uint8_t >& over_the_air, bluetoe::link_layer::read_buffer& in_memory )
    {
        using layout = typename bluetoe::link_layer::pdu_layout_by_radio< radio< TransmitSize, ReceiveSize, CallBack > >::pdu_layout;

        const std::uint16_t header = bluetoe::details::read_16bit( over_the_air.data() );
<<<<<<< HEAD
        const std::size_t   size   = header >> 8;
        const auto          body   = layout::body( in_memory );

        const std::size_t   body_size = std::min< std::size_t >( size, std::distance( body.first, body.second ) );

        layout::header( in_memory, header );
        std::copy( over_the_air.data() + ll_header_size, over_the_air.data() + ll_header_size + body_size, body.first );

        in_memory.size = layout::data_channel_pdu_memory_size( body_size );
=======
        const std::size_t   size   = std::min< std::size_t >( header >> 8, over_the_air.size() - ll_header_size );
        const auto          body   = layout::body( in_memory );

        layout::header( in_memory, header );
        std::copy( over_the_air.data() + ll_header_size, over_the_air.data() + ll_header_size + size, body.first );

        in_memory.size = layout::data_channel_pdu_memory_size( size );
>>>>>>> 98fd9410
    }

    template < std::size_t TransmitSize, std::size_t ReceiveSize, typename CallBack >
    std::vector< std::uint8_t > radio< TransmitSize, ReceiveSize, CallBack >::air_to_memory( bluetoe::link_layer::write_buffer air )
    {
        using layout = typename bluetoe::link_layer::pdu_layout_by_radio< radio< TransmitSize, ReceiveSize, CallBack > >::pdu_layout;

        const std::uint16_t header = bluetoe::details::read_16bit( air.buffer );
        const std::size_t   size   = header >> 8;

        std::vector< std::uint8_t > result( layout::data_channel_pdu_memory_size( size ) );

        const auto          body   = layout::body( bluetoe::link_layer::read_buffer{ &result[ 0 ], result.size() } );

        layout::header( &result[ 0 ], header );
        std::copy( air.buffer + ll_header_size, air.buffer + ll_header_size + size, body.first );

        return result;
    }

    template < std::size_t TransmitSize, std::size_t ReceiveSize, typename CallBack >
    std::vector< std::uint8_t > radio< TransmitSize, ReceiveSize, CallBack >::memory_to_air( bluetoe::link_layer::write_buffer memory )
    {
        using layout = typename bluetoe::link_layer::pdu_layout_by_radio< radio< TransmitSize, ReceiveSize, CallBack > >::pdu_layout;

        const std::uint16_t header    = layout::header( memory );
        const auto          body      = layout::body( memory );
        const std::size_t   body_size = header >> 8;

        std::vector< std::uint8_t > air( body_size + ll_header_size );
        bluetoe::details::write_16bit( &air[ 0 ], header );
        std::copy( body.first, body.first + body_size, &air[ ll_header_size ] );

        return air;
    }

    struct pdu_layout : bluetoe::link_layer::details::layout_base< pdu_layout > {
        static constexpr std::size_t header_size = sizeof( std::uint16_t );

        using bluetoe::link_layer::details::layout_base< pdu_layout >::header;

        static std::uint16_t header( const std::uint8_t* pdu )
        {
            return ::bluetoe::details::read_16bit( pdu ) ^ 0xffff;
        }

        static void header( std::uint8_t* pdu, std::uint16_t header_value )
        {
            ::bluetoe::details::write_16bit( pdu, header_value ^ 0xffff );
        }

        static std::pair< std::uint8_t*, std::uint8_t* > body( const bluetoe::link_layer::read_buffer& pdu )
        {
            assert( pdu.size >= header_size );

            return { &pdu.buffer[ header_size + 2 ], &pdu.buffer[ pdu.size ] };
        }

        static std::pair< const std::uint8_t*, const std::uint8_t* > body( const bluetoe::link_layer::write_buffer& pdu )
        {
            assert( pdu.size >= header_size );

            return { &pdu.buffer[ header_size + 2 ], &pdu.buffer[ pdu.size ] };
        }

        static constexpr std::size_t data_channel_pdu_memory_size( std::size_t payload_size )
        {
            return header_size + payload_size + 2;
        }
    };

}

/*
 * To make sure, that all parts of the library take the PDU layout into account, all tests are done
 * with a special layout, where the header is inverted and where a gap (of 2 octets) between header and octets is inserted.
 */
namespace bluetoe {
    namespace link_layer {

        template < std::size_t TransmitSize, std::size_t ReceiveSize, typename CallBack >
        struct pdu_layout_by_radio< test::radio< TransmitSize, ReceiveSize, CallBack > >
        {
            using pdu_layout = test::pdu_layout;
        };

        template < std::size_t TransmitSize, std::size_t ReceiveSize, typename CallBack >
        struct pdu_layout_by_radio< test::radio_with_encryption< TransmitSize, ReceiveSize, CallBack > >
        {
            using pdu_layout = test::pdu_layout;
        };
   }
}

#endif // include guard<|MERGE_RESOLUTION|>--- conflicted
+++ resolved
@@ -783,17 +783,6 @@
         using layout = typename bluetoe::link_layer::pdu_layout_by_radio< radio< TransmitSize, ReceiveSize, CallBack > >::pdu_layout;
 
         const std::uint16_t header = bluetoe::details::read_16bit( over_the_air.data() );
-<<<<<<< HEAD
-        const std::size_t   size   = header >> 8;
-        const auto          body   = layout::body( in_memory );
-
-        const std::size_t   body_size = std::min< std::size_t >( size, std::distance( body.first, body.second ) );
-
-        layout::header( in_memory, header );
-        std::copy( over_the_air.data() + ll_header_size, over_the_air.data() + ll_header_size + body_size, body.first );
-
-        in_memory.size = layout::data_channel_pdu_memory_size( body_size );
-=======
         const std::size_t   size   = std::min< std::size_t >( header >> 8, over_the_air.size() - ll_header_size );
         const auto          body   = layout::body( in_memory );
 
@@ -801,7 +790,6 @@
         std::copy( over_the_air.data() + ll_header_size, over_the_air.data() + ll_header_size + size, body.first );
 
         in_memory.size = layout::data_channel_pdu_memory_size( size );
->>>>>>> 98fd9410
     }
 
     template < std::size_t TransmitSize, std::size_t ReceiveSize, typename CallBack >
